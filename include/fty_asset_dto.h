--- conflicted
+++ resolved
@@ -165,6 +165,18 @@
 static constexpr const char* LINK_MICROSOFT_SERVER_HAS_HYPERV_SERVICE = "microsoft.server.has.hyperv.service"; // 35
 // clang-format on
 
+/// List of valid asset statuses
+enum class AssetStatus
+{
+    Unknown = 0,
+    Active,
+    Nonactive
+};
+
+const std::string assetStatusToString(AssetStatus status);
+AssetStatus       stringToAssetStatus(const std::string& str);
+
+
 class AssetLink
 {
 public:
@@ -181,7 +193,6 @@
 void operator<<=(cxxtools::SerializationInfo& si, const AssetLink& l);
 void operator>>=(const cxxtools::SerializationInfo& si, AssetLink& l);
 
-<<<<<<< HEAD
 class ExtMapElement
 {
 public:
@@ -219,24 +230,6 @@
 
 void operator<<=(cxxtools::SerializationInfo& si, const ExtMapElement& e);
 void operator>>=(const cxxtools::SerializationInfo& si, ExtMapElement& e);  
-=======
-/// List of valid asset statuses
-enum class AssetStatus
-{
-    Unknown = 0,
-    Active,
-    Nonactive
-};
-
-const std::string assetStatusToString(AssetStatus status);
-AssetStatus       stringToAssetStatus(const std::string& str);
-
-class Asset;
-namespace conversion {
-    void operator<<=(cxxtools::SerializationInfo& si, const fty::Asset& asset);
-    void operator>>=(const cxxtools::SerializationInfo& si, fty::Asset& asset);
-} // namespace conversion
->>>>>>> 72c004fb
 
 
 class Asset
@@ -284,11 +277,11 @@
     bool operator==(const Asset& asset) const;
     bool operator!=(const Asset& asset) const;
 
-    // cxxtools serialization
-    friend void conversion::operator<<=(cxxtools::SerializationInfo& si, const fty::Asset& asset);
-    friend void conversion::operator>>=(const cxxtools::SerializationInfo& si, fty::Asset& asset);
-
-private:
+    //serialization / deserialization for cxxtools
+    void serialize(cxxtools::SerializationInfo& si) const;
+    void deserialize(const cxxtools::SerializationInfo& si);
+
+protected:
     // internal name = <subtype>-<id>)
     std::string m_internalName;
 
@@ -308,8 +301,21 @@
     ExtMap                 m_ext;
     std::vector<AssetLink> m_linkedAssets;
 
-protected:
     std::optional<std::vector<Asset>> m_parentsList;
+};
+
+void operator<<=(cxxtools::SerializationInfo& si, const fty::Asset& asset);
+void operator>>=(const cxxtools::SerializationInfo& si, fty::Asset& asset);
+
+
+class UIAsset : public Asset
+{
+public:
+    explicit UIAsset(const Asset& a = Asset());
+
+    //serialization / deserialization for cxxtools
+    void serializeUI(cxxtools::SerializationInfo& si) const;
+    void deserializeUI(const cxxtools::SerializationInfo& si);
 };
 
 } // namespace fty
