# fty-asset

fty-asset is an agent managing information about assets.
Assets are either locations (datacenter, room, row, rack) or devices (RC, UPS, EPDU, etc.).

## How to build

To build fty-asset project run:

```bash
./autogen.sh
./configure
make
make check # to run self-test
```

## How to run

To run fty-asset project:

* from within the source tree, run:

```bash
./src/fty-asset
```

For the other options available, refer to the manual page of fty-asset

* from an installed base, using systemd, run:

```bash
systemctl start fty-asset
```

Agent also has a command line interface fty-asset-cli.

For further information, refer to the manual page of fty-asset-cli.

### Configuration file

Configuration file - fty-asset.cfg - is currently ignored.
Agent reads environment variable BIOS\_ASSETS\_REPEAT, which sets how often are all the assets republished on ASSETS stream.

## Architecture

### Overview

fty-asset is composed of 3 actors:

* asset-server: does general asset management
* asset-autoupdate: publishes inventory messages when available information about RCs changes
* asset-inventory: parses inventory messages and stores their content into DB

In addition to actors, there are 2 timers:

* asset server timer: runs every BIOS\_ASSET\_REPEATS seconds (by default once every hour) and triggers republish of all known assets on ASSETS stream
* autoupdate timer: runs once in a 5 minutes and triggers update of information about all RCs

## Protocols

### Published metrics

Agent doesn't publish any metrics.

### Published alerts

Agent doesn't publish any alerts.

### Mailbox requests

It is possible to request the fty-asset agent for:

* power topology chains,
* republishing assets,
* list of assets in given container,
* list of assets of given type/subtype,
* creation and updating of assets,
* user-friendly name of given asset,
* all the data available about given asset

#### Power topology

The USER peer sends the following messages using MAILBOX SEND to
FTY-ASSET-AGENT ("asset-agent") peer:

* TOPOLOGY\_POWER/'asset-iname'

where
* '/' indicates a multipart string message
* 'asset-iname' MUST be the asset iname
* subject of the message MUST be TOPOLOGY

The FTY-ASSET-AGENT peer MUST respond with one of the messages back to USER
peer using MAILBOX SEND.

* TOPOLOGY\_POWER/'asset-iname'/OK/'D1'/.../'Dn'
* TOPOLOGY\_POWER/'asset-iname'/ERROR/reason

where
* '/' indicates a multipart frame message
* 'asset-iname' MUST be the same as in request
* 'D1',...,'Dn' MUST be assets in the power topology of 'asset-iname'
* 'reason' is string detailing reason for error. Possible values are:

     ASSET\_NOT\_FOUND / INTERNAL\_ERROR
* subject of the message MUST be TOPOLOGY

#### Republishing assets

The USER peer sends the following messages using MAILBOX SEND to
FTY-ASSET-AGENT ("asset-agent") peer:

* 'message'

where:

* subject MUST be REPUBLISH

AND EITHER

* message MUST consist of string $all

OR

* message MUST be multipart string message, where every string is asset iname (message MAY be empty)

The FTY-ASSET-AGENT peer MUST respond with:

* IF message was $all OR empty:

    publication of fty-proto asset update message on the stream ASSETS for each asset in DB
* IF message was multipart string message

    publication of fty-proto asset update message on the stream ASSETS for each asset in request

#### Assets in given container

The USER peer sends the following messages using MAILBOX SEND to
FTY-ASSET-AGENT ("asset-agent") peer:

* GET/'container-name'/'type-1'/.../'type-n'

where
* '/' indicates a multipart string message
* 'container-name' MAY be asset iname
* 'type-1'/.../'type-n' MAY be asset types/subtypes
* subject of the message MUST be "ASSETS\_IN\_CONTAINER"

The FTY-ASSET-AGENT peer MUST respond with one of the messages back to USER
peer using MAILBOX SEND.

* OK/'A1'/.../'An'
* ERROR/<reason>

where
* '/' indicates a multipart frame message
* IF 'container-name' in request was empty AND 'type-1/.../type-n' in request was empty,

    'A1'/.../'An' MUST be ALL the assets in the DB (MAY be empty)
* IF 'container-name' in request was empty AND 'type-1/.../type-n' in request was non-empty,

    'A1'/.../'An' MUST be ALL the assets in the DB of ANY of the specified types/subtypes (MAY be empty)
* IF 'container-name' in request was non-empty AND 'type-1/.../type-n' in request was empty,

    'A1'/.../'An' MUST be ALL assets which have 'container-name' as parent on any level (MAY be empty)
* IF 'container-name' in request was non-empty AND 'type-1/.../type-n' in request was non-empty,

    'A1'/.../'An' MUST be ALL assets which have 'container-name' as parent on any level of ANY of the given types or subtypes (MAY be empty)
* 'reason' is string detailing reason for error. Possible values are:

    ASSET\_NOT\_FOUND / BAD\_COMMAND/INTERNAL\_ERROR
* subject of the message MUST be "ASSETS\_IN\_CONTAINER"

#### Assets of given type/subtype

The USER peer sends the following messages using MAILBOX SEND to
FTY-ASSET-AGENT ("asset-agent") peer:

* GET/<uuid>/'type-1'/.../'type-n'

where
* '/' indicates a multipart frame message
* <uuid> zuuid of the message
* 'type-1'/.../'type-n' MAY be asset types/subtypes
* subject of the message MUST be "ASSETS".

The FTY-ASSET-AGENT peer MUST respond with one of the messages back to USER
peer using MAILBOX SEND.

* OK/<uuid>/'A1'/.../'An'
* ERROR/<uuid>/<reason>

where
* '/' indicates a multipart frame message
* IF 'type-1/.../type-n' in request was empty,

   'A1'/.../'An' MUST be ALL assets in the DB
* IF 'type-1/.../type-n' in request was non-empty,

   'A1'/.../'An' MUST be ALL assets of ANY of the specified types/subtypes in the DB
* 'reason' is string detailing reason for error. Possible values are:

    ASSET\_NOT\_FOUND / BAD\_COMMAND / MISSING\_COMMAND / INTERNAL\_ERROR
* subject of the message MUST be "ASSETS".

#### Creation and updating of assets

The USER peer sends the following messages using MAILBOX SEND to
FTY-ASSET-AGENT ("asset-agent") peer:

* 'asset'

where
* 'asset' is fty-proto create OR update asset message
* subject of the message MUST be "ASSET\_MANIPULATION".

The FTY-ASSET-AGENT peer MUST:
* insert provided data into DB
* publish UPDATE message for given asset on stream ASSETS
* respond with one of the messages back to USER
peer using MAILBOX SEND:

    * OK/'asset-iname'
    * ERROR/<reason>

where
* '/' indicates a multipart frame message
* 'asset-iname' MUST be iname of created or updated asset
* 'reason' is string detailing reason for error. Possible values are:

    OPERATION\_NOT\_IMPLEMENTED (MAY be empty)
* subject of the message MUST be "ASSET\_MANIPULATION".

#### Getting user-friendly name for given asset

The USER peer sends the following messages using MAILBOX SEND to
FTY-ASSET-AGENT ("asset-agent") peer:

* 'asset-iname'

where
* 'asset-iname' is internal name of an asset
* subject of the message MUST be "ENAME\_FROM\_INAME".

The FTY-ASSET-AGENT peer MUST respond with one of the messages back to USER
peer using MAILBOX SEND.

* OK/'asset-ename'
* ERROR/<reason>

where
* '/' indicates a multipart frame message
* 'asset-ename' is user-friendly name corresponding to 'asset-iname' from the request
* 'reason' is string detailing reason for error. Possible values are:

   MISSING\_INAME/ASSET\_NOT\_FOUND
* subject of the message MUST be "ENAME\_FROM\_INAME".

#### Getting all the available asset data for given asset

The USER peer sends the following messages using MAILBOX SEND to
FTY-ASSET-AGENT ("asset-agent") peer:

* GET/<uuid>/'asset-iname'

where
* '/' indicates a multipart frame message
* 'asset-iname' is internal name of an asset
* <uuid> is zuuid of the message
* subject of the message MUST be "ASSET\_DETAIL".

The FTY-ASSET-AGENT peer MUST respond with one of the messages back to USER
peer using MAILBOX SEND.

* 'asset-message'
* ERROR/<uuid>/<reason>

where
* '/' indicates a multipart frame message
* 'asset-message' is fty-proto update message containing available data for given asset
* 'reason' is string detailing reason for error. Possible values are:

<<<<<<< HEAD
   BAD_COMMAND/ASSET\_NOT\_FOUND
* subject of the message MUST be "ASSET_DETAIL".
=======
   BAD\_COMMAND/ASSET\_NOT\_FOUND
* subject of the message MUST be "ASSET\_DETAIL".
>>>>>>> 9833c99e

### Stream subscriptions

Agent is subscribed to ASSETS stream.

If it receives inventory message, asset-inventory actor extracts data from it and puts them into DB.
If it receives any other asset message, asset-server actor for all the children of this asset:

* updates power topology

* updates stored data

* publishes update message on ASSETS stream<|MERGE_RESOLUTION|>--- conflicted
+++ resolved
@@ -280,13 +280,8 @@
 * 'asset-message' is fty-proto update message containing available data for given asset
 * 'reason' is string detailing reason for error. Possible values are:
 
-<<<<<<< HEAD
-   BAD_COMMAND/ASSET\_NOT\_FOUND
-* subject of the message MUST be "ASSET_DETAIL".
-=======
    BAD\_COMMAND/ASSET\_NOT\_FOUND
 * subject of the message MUST be "ASSET\_DETAIL".
->>>>>>> 9833c99e
 
 ### Stream subscriptions
 
