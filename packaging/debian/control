#
#    fty-asset - Agent managing information about assets
#
#    Copyright (C) 2014 - 2019 Eaton
#
#    This program is free software; you can redistribute it and/or modify
#    it under the terms of the GNU General Public License as published by
#    the Free Software Foundation; either version 2 of the License, or
#    (at your option) any later version.
#
#    This program is distributed in the hope that it will be useful,
#    but WITHOUT ANY WARRANTY; without even the implied warranty of
#    MERCHANTABILITY or FITNESS FOR A PARTICULAR PURPOSE.  See the
#    GNU General Public License for more details.
#
#    You should have received a copy of the GNU General Public License along
#    with this program; if not, write to the Free Software Foundation, Inc.,
#    51 Franklin Street, Fifth Floor, Boston, MA 02110-1301 USA.

Source:         fty-asset
Section:        net
Priority:       optional
Maintainer:     fty-asset Developers <eatonipcopensource@eaton.com>
Standards-Version: 4.0.1.0
Build-Depends: debhelper (>= 9),
    pkg-config,
    libsodium-dev,
    libzmq3-dev,
    libczmq-dev (>= 3.0.2),
    libcxxtools-dev,
    libtntdb-dev,
    libmlm-dev (>= 1.0.0),
    libmagic-dev,
    libfty-common-logging-dev,
    libfty-proto-dev (>= 1.0.0),
    libfty-common-db-dev,
    libfty-common-mlm-dev,
<<<<<<< HEAD
    gcc (>= 4.9.0), g++ (>= 4.9.0),
=======
    libfty-asset-activator-dev,
>>>>>>> 3687c2af
    systemd,
    dh-systemd,
    asciidoc-base | asciidoc, xmlto,
    dh-autoreconf

Package: libfty-asset1
Architecture: any
Depends: ${shlibs:Depends}, ${misc:Depends}
Description: fty-asset shared library
 This package contains shared library for fty-asset:
 agent managing information about assets

Package: libfty-asset-dev
Architecture: any
Section: libdevel
Depends:
    ${misc:Depends},
    libsodium-dev,
    libzmq3-dev,
    libczmq-dev (>= 3.0.2),
    libcxxtools-dev,
    libtntdb-dev,
    libmlm-dev (>= 1.0.0),
    libmagic-dev,
    libfty-common-logging-dev,
    libfty-proto-dev (>= 1.0.0),
    libfty-common-db-dev,
    libfty-common-mlm-dev,
    libfty-asset-activator-dev,
    libfty-asset1 (= ${binary:Version})
Description: fty-asset development tools
 This package contains development files for fty-asset:
 agent managing information about assets

Package: fty-asset
Architecture: any
Depends: ${misc:Depends}, ${shlibs:Depends},
Description: runnable binaries from fty-asset
 Main package for fty-asset:
 agent managing information about assets

Package: fty-asset-dbg
Architecture: any
Section: debug
Priority: optional
Depends:
    fty-asset (= ${binary:Version}),
    ${misc:Depends}
Description: fty-asset debugging symbols
 This package contains the debugging symbols for fty-asset:
 agent managing information about assets.<|MERGE_RESOLUTION|>--- conflicted
+++ resolved
@@ -35,11 +35,8 @@
     libfty-proto-dev (>= 1.0.0),
     libfty-common-db-dev,
     libfty-common-mlm-dev,
-<<<<<<< HEAD
     gcc (>= 4.9.0), g++ (>= 4.9.0),
-=======
     libfty-asset-activator-dev,
->>>>>>> 3687c2af
     systemd,
     dh-systemd,
     asciidoc-base | asciidoc, xmlto,
