<project
    name = "fty-asset"
    description = "Agent managing information about assets"
    script = "zproject.gsl"
    email = "EatonIPCOpenSource@eaton.com"
    url = "https://42ity.org"
    license = "GPL-2.0+"
    repository = "https://github.com/42ity/fty-asset"
    >

    <target name = "debian" />
    <target name = "redhat" />
    <target name = "travis" >
        <!-- option name = "clangformat_implem" value = "autotools" / -->
        <option name = "use_cmake" value = "0" />
        <option name = "dist" value = "trusty" />
        <option name = "shadow_gcc" value = "2" />
        <!-- option name = "clangformat_require_good" value = "1" / -->
        <option name = "clangformat_allow_failures" value = "1" />
        <option name = "use_pkg_deps_prereqs_source" value = "0" />
        <option name = "require_gitignore" value = "1" />
    </target>
    <target name = "jenkins" >
        <option name = "agent_label" value = "devel-image &amp;&amp; x86_64" />
        <option name = "triggers_pollSCM" value = "H/2 * * * *" />
        <option name = "test_cppcheck" value = "1" />
        <option name = "use_test_retry" value = "3" />
        <option name = "build_docs" value = "1" />
        <option name = "dist_docs" value = "1" />

        <!-- Try to avoid avalanche rebuilds of same code on our CI -->
        <option name = "use_earlymilestone" value = "1" />
        <option name = "use_deploymilestone" value = "1" />
        <option name = "use_build_nonconcurrent" value = "1" />
        <option name = "use_checkout_explicit" value = "1" />
    </target>

    <classfilename keep-tree = "true" pretty-print = "no" source-extension = "cc" />

    <include filename = "license.xml" />
    <version major = "1" minor = "0" patch = "0" />
    <abi current = "1" revision = "0" age = "0" />

    <use project = "czmq"
        repository = "https://github.com/42ity/czmq.git"
        release = "v3.0.2-FTY-master"
        min_major = "3" min_minor = "0" min_patch = "2" >

        <use project = "libzmq"
            repository = "https://github.com/42ity/libzmq.git"
            release = "4.2.0-FTY-master" >

            <use project = "libsodium" prefix = "sodium"
                repository = "https://github.com/42ity/libsodium.git"
                release = "1.0.5-FTY-master"
                test = "sodium_init"
                />
        </use>
    </use>

    <use project = "malamute" min_major = "1" test = "mlm_server_test"
        repository = "https://github.com/42ity/malamute.git"
        release = "1.0-FTY-master"
        />

    <use project = "magic" libname = "libmagic"
        repository = "https://github.com/42ity/libmagic.git"
        test = "magic_close"
        redhat_name = "file-devel"
        release = "5.18-FTY-master" />

    <!-- Note: pure C projects should use fty-log/fty_logger.h, C++ use fty_log.h -->
    <use project = "fty-common-logging" libname = "libfty_common_logging"
        header = "fty_log.h"
        repository = "https://github.com/42ity/fty-common-logging.git"
        release = "master"
        test = "fty_common_logging_selftest" >

        <!-- Note: pure C projects should use clogger.h, C++ use logger.h -->
        <use project = "log4cplus"
            header = "log4cplus/logger.h"
            test = "appender_test"
            repository = "https://github.com/42ity/log4cplus.git"
            release = "1.1.2-FTY-master"
            />
    </use>

    <use project = "fty-proto" libname = "libfty_proto" header = "ftyproto.h" prefix = "fty_proto"
        min_major = "1" min_minor = "0" min_patch = "0"
        repository = "https://github.com/42ity/fty-proto.git"
        release = "master"
        test = "fty_proto_test" >

        <use project = "czmq"
            repository = "https://github.com/42ity/czmq.git"
            release = "v3.0.2-FTY-master"
            min_major = "3" min_minor = "0" min_patch = "2" >

            <use project = "libzmq"
                repository = "https://github.com/42ity/libzmq.git"
                release = "4.2.0-FTY-master" >

                <use project = "libsodium" prefix = "sodium"
                    repository = "https://github.com/42ity/libsodium.git"
                    release = "1.0.5-FTY-master"
                    test = "sodium_init"
                    />
            </use>
        </use>

        <use project = "malamute" min_major = "1" test = "mlm_server_test"
            repository = "https://github.com/42ity/malamute.git"
            release = "1.0-FTY-master"
            />

        <use project = "fty-common-logging" libname = "libfty_common_logging" header = "fty_log.h"
            repository = "https://github.com/42ity/fty-common-logging.git"
            release = "master"
            test = "fty_common_logging_selftest" >

            <use project = "log4cplus" header = "log4cplus/logger.h" test = "appender_test"
                repository = "https://github.com/42ity/log4cplus.git"
                release = "1.1.2-FTY-master"
                />
        </use>
    </use>

    <use project = "cxxtools"
        test = "cxxtools::Utf8Codec::Utf8Codec"
        header = "cxxtools/allocator.h"
        repository = "https://github.com/42ity/cxxtools.git"
        release = "2.2-FTY-master"
        />

    <use project = "fty-common-db" libname = "libfty_common_db" header = "fty_common_db.h"
        repository = "https://github.com/42ity/fty-common-db.git"
        release = "master"
        test = "fty_common_db_selftest" >

        <use project = "czmq"
            repository = "https://github.com/42ity/czmq.git"
            release = "v3.0.2-FTY-master"
            min_major = "3" min_minor = "0" min_patch = "2" >

            <use project = "libzmq"
                repository = "https://github.com/42ity/libzmq.git"
                release = "4.2.0-FTY-master" >

                <use project = "libsodium" prefix = "sodium"
                    repository = "https://github.com/42ity/libsodium.git"
                    release = "1.0.5-FTY-master"
                    test = "sodium_init"
                    />
            </use>
        </use>

        <use project = "tntdb"
            test = "tntdb::Date::gmtime"
            repository = "https://github.com/42ity/tntdb.git"
            release = "1.3-FTY-master"
            builddir = "tntdb">

            <use project = "cxxtools" test = "cxxtools::Utf8Codec::Utf8Codec" header = "cxxtools/allocator.h"
                repository = "https://github.com/42ity/cxxtools.git"
                release = "2.2-FTY-master"
                />
        </use>

        <use project = "fty-common" libname = "libfty_common" header = "fty_common.h"
            repository = "https://github.com/42ity/fty-common.git"
            release = "master"
            test = "fty_common_selftest" >

            <use project = "fty-common-logging" libname = "libfty_common_logging" header = "fty_log.h"
                repository = "https://github.com/42ity/fty-common-logging.git"
                release = "master"
                test = "fty_common_logging_selftest" >

                <use project = "log4cplus" header = "log4cplus/logger.h" test = "appender_test"
                    repository = "https://github.com/42ity/log4cplus.git"
                    release = "1.1.2-FTY-master"
                    />
           </use>
        </use>
    </use>

    <use project = "fty-common-mlm" libname = "libfty_common_mlm" header = "fty_common_mlm.h"
        repository = "https://github.com/42ity/fty-common-mlm.git"
        release = "master"
        test = "fty_common_mlm_selftest" >

        <use project = "czmq"
            repository = "https://github.com/42ity/czmq.git"
            release = "v3.0.2-FTY-master"
            min_major = "3" min_minor = "0" min_patch = "2" >

            <use project = "libzmq"
                repository = "https://github.com/42ity/libzmq.git"
                release = "4.2.0-FTY-master" >

                <use project = "libsodium" prefix = "sodium"
                    repository = "https://github.com/42ity/libsodium.git"
                    release = "1.0.5-FTY-master"
                    test = "sodium_init"
                    />
            </use>
        </use>

        <use project = "cxxtools" test = "cxxtools::Utf8Codec::Utf8Codec" header = "cxxtools/allocator.h"
            repository = "https://github.com/42ity/cxxtools.git"
            release = "2.2-FTY-master"
            />

        <use project = "malamute" min_major = "1" test = "mlm_server_test"
            repository = "https://github.com/42ity/malamute.git"
            release = "1.0-FTY-master"
            />

        <use project = "openssl" header = "openssl/sha.h" debian_name = "libssl-dev"/>

        <use project = "fty-common" libname = "libfty_common" header = "fty_common.h"
            repository = "https://github.com/42ity/fty-common.git"
            release = "master"
            test = "fty_common_selftest" >

            <use project = "fty-common-logging" libname = "libfty_common_logging" header = "fty_log.h"
                repository = "https://github.com/42ity/fty-common-logging.git"
                release = "master"
                test = "fty_common_logging_selftest" >

                <use project = "log4cplus" header = "log4cplus/logger.h" test = "appender_test"
                    repository = "https://github.com/42ity/log4cplus.git"
                    release = "1.1.2-FTY-master"
                    />
           </use>
        </use>

        <use project = "fty-common-logging" libname = "libfty_common_logging" header = "fty_log.h"
            repository = "https://github.com/42ity/fty-common-logging.git"
            release = "master"
            test = "fty_common_logging_selftest" >

            <use project = "log4cplus" header = "log4cplus/logger.h" test = "appender_test"
                repository = "https://github.com/42ity/log4cplus.git"
                release = "1.1.2-FTY-master"
                />
        </use>
    </use>

<<<<<<< HEAD
    <use project = "fty-asset-activator" libname = "libfty_asset_activator" header = "fty_asset_activator.h"
        repository = "https://github.com/42ity/fty-asset-activator"
        release = "master"
        >
        <use project = "czmq"
            repository = "https://github.com/42ity/czmq.git"
            release = "v3.0.2-FTY-master"
            min_major = "3" min_minor = "0" min_patch = "2" >

            <use project = "libzmq"
                repository = "https://github.com/42ity/libzmq.git"
                release = "4.2.0-FTY-master" >

                <use project = "libsodium" prefix = "sodium"
                    repository = "https://github.com/42ity/libsodium.git"
                    release = "1.0.5-FTY-master"
                    test = "sodium_init"
                    />
            </use>
        </use>

        <use project = "malamute" min_major = "1" test = "mlm_server_test"
            repository = "https://github.com/42ity/malamute.git"
            release = "1.0-FTY-master"
            />

        <use project = "cxxtools"
            test = "cxxtools::Utf8Codec::Utf8Codec"
            header = "cxxtools/allocator.h"
            repository = "https://github.com/42ity/cxxtools.git"
            release = "2.2-FTY-master"
            />

        <use project = "fty-common-logging" libname = "libfty_common_logging"
            header = "fty_log.h"
            repository = "https://github.com/42ity/fty-common-logging.git"
            release = "master"
            test = "fty_common_logging_selftest" >

            <use project = "log4cplus"
                header = "log4cplus/logger.h"
                test = "appender_test"
                repository = "https://github.com/42ity/log4cplus.git"
                release = "1.1.2-FTY-master"
                />
        </use>

        <use project = "fty-proto" libname = "libfty_proto" header = "ftyproto.h" prefix = "fty_proto"
            min_major = "1" min_minor = "0" min_patch = "0"
            repository = "https://github.com/42ity/fty-proto.git"
            release = "master"
            test = "fty_proto_test" >

            <use project = "czmq"
                repository = "https://github.com/42ity/czmq.git"
                release = "v3.0.2-FTY-master"
                min_major = "3" min_minor = "0" min_patch = "2" >

                <use project = "libzmq"
                    repository = "https://github.com/42ity/libzmq.git"
                    release = "4.2.0-FTY-master" >

                    <use project = "libsodium" prefix = "sodium"
                        repository = "https://github.com/42ity/libsodium.git"
                        release = "1.0.5-FTY-master"
                        test = "sodium_init"
                        />
                </use>
            </use>

            <use project = "malamute" min_major = "1" test = "mlm_server_test"
                repository = "https://github.com/42ity/malamute.git"
                release = "1.0-FTY-master"
                />

            <use project = "fty-common-logging" libname = "libfty_common_logging" header = "fty_log.h"
                repository = "https://github.com/42ity/fty-common-logging.git"
                release = "master"
                test = "fty_common_logging_selftest" >

                <use project = "log4cplus" header = "log4cplus/logger.h" test = "appender_test"
                    repository = "https://github.com/42ity/log4cplus.git"
                    release = "1.1.2-FTY-master"
                    />
            </use>
        </use>

        <use project = "fty-common-mlm" libname = "libfty_common_mlm" header = "fty_common_mlm.h"
            repository = "https://github.com/42ity/fty-common-mlm.git"
            release = "master"
            test = "fty_common_mlm_selftest" >

            <use project = "czmq"
                repository = "https://github.com/42ity/czmq.git"
                release = "v3.0.2-FTY-master"
                min_major = "3" min_minor = "0" min_patch = "2" >

                <use project = "libzmq"
                    repository = "https://github.com/42ity/libzmq.git"
                    release = "4.2.0-FTY-master" >

                    <use project = "libsodium" prefix = "sodium"
                        repository = "https://github.com/42ity/libsodium.git"
                        release = "1.0.5-FTY-master"
                        test = "sodium_init"
                        />
                </use>
            </use>

            <use project = "cxxtools" test = "cxxtools::Utf8Codec::Utf8Codec" header = "cxxtools/allocator.h"
                repository = "https://github.com/42ity/cxxtools.git"
                release = "2.2-FTY-master"
                />

            <use project = "malamute" min_major = "1" test = "mlm_server_test"
                repository = "https://github.com/42ity/malamute.git"
                release = "1.0-FTY-master"
                />

            <use project = "openssl" header = "openssl/sha.h" debian_name = "libssl-dev"/>

            <use project = "fty-common" libname = "libfty_common" header = "fty_common.h"
                repository = "https://github.com/42ity/fty-common.git"
                release = "master"
                test = "fty_common_selftest" >

                <use project = "fty-common-logging" libname = "libfty_common_logging" header = "fty_log.h"
                    repository = "https://github.com/42ity/fty-common-logging.git"
                    release = "master"
                    test = "fty_common_logging_selftest" >

                    <use project = "log4cplus" header = "log4cplus/logger.h" test = "appender_test"
                        repository = "https://github.com/42ity/log4cplus.git"
                        release = "1.1.2-FTY-master"
                        />
                </use>
            </use>

            <use project = "fty-common-logging" libname = "libfty_common_logging" header = "fty_log.h"
                repository = "https://github.com/42ity/fty-common-logging.git"
                release = "master"
                test = "fty_common_logging_selftest" >

                <use project = "log4cplus" header = "log4cplus/logger.h" test = "appender_test"
                    repository = "https://github.com/42ity/log4cplus.git"
                    release = "1.1.2-FTY-master"
                    />
            </use>
        </use>
    </use>

    <class name = "dbhelpers" state = "stable" private = "1"> Helpers functions for database </class>

    <class name = "total_power" private = "1" state = "stable"> Calculation of total power for one asset</class>
=======
    <!-- topology_power code extracted from fty-rest /api/v1/topology/power -->
    <!-- main entry topology_power/topology_power.cc -->
    <header name = "topology_power/dbtypes" private = "1" />
    <header name = "topology_power/cleanup" private = "1" />
    <class name = "topology_power/persist/dbhelpers2" private = "1" selftest = "0" />
    <class name = "topology_power/persist/assetcrud" private = "1" selftest = "0" />
    <class name = "topology_power/persist/assettopology" private = "1" selftest = "0" />
    <class name = "topology_power/persist/monitor" private = "1" selftest = "0" />
    <class name = "topology_power/persist/persist_error" private = "1" selftest = "0" />
    <class name = "topology_power/shared/utilspp" private = "1" selftest = "0" />
    <class name = "topology_power/msg/asset_msg" private = "1" selftest = "0" />
    <class name = "topology_power/msg/common_msg" private = "1" selftest = "0" />
    <class name = "topology_power/topology_power" private = "1" selftest = "0" />

    <!-- topology_power_to processor -->
    <class name = "topology_power_to" private = "1" state = "stable">Retrieve the closest powerchain which powers a requested target asset</class>

    <class name = "dbhelpers" private = "1" state = "stable">Helpers functions for database </class>
    <class name = "total_power" private = "1" state = "stable">Calculation of total power for one asset</class>
>>>>>>> 143abb2e
    <class name = "dns" private = "1" state = "stable">DNS and networking helper</class>

    <class name = "fty_asset_server" state = "stable" >Asset server, that takes care about distribution of asset information across the system</class>
    <class name = "fty_asset_autoupdate" state = "stable" >Asset server, that updates some of asset information on change like IP address in case of DHCP</class>
    <class name = "fty_asset_inventory" state = "stable" >Inventory server: process inventory ASSET messages and update extended attributes</class>

    <main name = "fty-asset" service = "1" >
        Agent managing assets
    </main>
    <main name = "fty-asset-cli" />

</project><|MERGE_RESOLUTION|>--- conflicted
+++ resolved
@@ -247,7 +247,6 @@
         </use>
     </use>
 
-<<<<<<< HEAD
     <use project = "fty-asset-activator" libname = "libfty_asset_activator" header = "fty_asset_activator.h"
         repository = "https://github.com/42ity/fty-asset-activator"
         release = "master"
@@ -399,10 +398,6 @@
         </use>
     </use>
 
-    <class name = "dbhelpers" state = "stable" private = "1"> Helpers functions for database </class>
-
-    <class name = "total_power" private = "1" state = "stable"> Calculation of total power for one asset</class>
-=======
     <!-- topology_power code extracted from fty-rest /api/v1/topology/power -->
     <!-- main entry topology_power/topology_power.cc -->
     <header name = "topology_power/dbtypes" private = "1" />
@@ -420,9 +415,8 @@
     <!-- topology_power_to processor -->
     <class name = "topology_power_to" private = "1" state = "stable">Retrieve the closest powerchain which powers a requested target asset</class>
 
-    <class name = "dbhelpers" private = "1" state = "stable">Helpers functions for database </class>
-    <class name = "total_power" private = "1" state = "stable">Calculation of total power for one asset</class>
->>>>>>> 143abb2e
+    <class name = "dbhelpers" state = "stable" private = "1"> Helpers functions for database </class>
+    <class name = "total_power" private = "1" state = "stable"> Calculation of total power for one asset</class>
     <class name = "dns" private = "1" state = "stable">DNS and networking helper</class>
 
     <class name = "fty_asset_server" state = "stable" >Asset server, that takes care about distribution of asset information across the system</class>
