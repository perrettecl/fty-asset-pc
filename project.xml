--- conflicted
+++ resolved
@@ -88,82 +88,6 @@
         repository = "https://github.com/42ity/fty-common-db.git" />
 
     <use project = "fty-common-mlm" libname = "libfty_common_mlm" header = "fty_common_mlm.h"
-<<<<<<< HEAD
-        repository = "https://github.com/42ity/fty-common-mlm.git"
-        release = "master"
-        test = "fty_common_mlm_selftest" >
-
-        <use project = "czmq"
-            repository = "https://github.com/42ity/czmq.git"
-            release = "v3.0.2-FTY-master"
-            min_major = "3" min_minor = "0" min_patch = "2" >
-
-            <use project = "libzmq"
-                repository = "https://github.com/42ity/libzmq.git"
-                release = "4.2.0-FTY-master" >
-
-                <use project = "libsodium" prefix = "sodium"
-                    repository = "https://github.com/42ity/libsodium.git"
-                    release = "1.0.5-FTY-master"
-                    test = "sodium_init"
-                    />
-            </use>
-        </use>
-
-        <use project = "cxxtools"
-            test = "cxxtools::Utf8Codec::Utf8Codec"
-            header = "cxxtools/allocator.h"
-            repository = "https://github.com/42ity/cxxtools.git"
-            release = "2.2-FTY-master"
-            />
-
-        <use project = "malamute" min_major = "1" test = "mlm_server_test"
-            repository = "https://github.com/42ity/malamute.git"
-            release = "1.0-FTY-master"
-            />
-
-        <use project = "openssl" header = "openssl/sha.h" debian_name = "libssl-dev"/>
-
-        <use project = "fty-common" libname = "libfty_common" header = "fty_common.h"
-            repository = "https://github.com/42ity/fty-common.git"
-            release = "master"
-            test = "fty_common_selftest" >
-
-            <use project = "cxxtools"
-                test = "cxxtools::Utf8Codec::Utf8Codec"
-                header = "cxxtools/allocator.h"
-                repository = "https://github.com/42ity/cxxtools.git"
-                release = "2.2-FTY-master"
-                />
-
-            <use project = "fty-common-logging" libname = "libfty_common_logging" header = "fty_log.h"
-                repository = "https://github.com/42ity/fty-common-logging.git"
-                release = "master"
-                test = "fty_common_logging_selftest" >
-
-                <use project = "log4cplus" header = "log4cplus/logger.h" test = "appender_test"
-                    repository = "https://github.com/42ity/log4cplus.git"
-                    release = "1.1.2-FTY-master"
-                    />
-           </use>
-        </use>
-
-        <use project = "fty-common-logging" libname = "libfty_common_logging" header = "fty_log.h"
-            repository = "https://github.com/42ity/fty-common-logging.git"
-            release = "master"
-            test = "fty_common_logging_selftest" >
-
-            <use project = "log4cplus" header = "log4cplus/logger.h" test = "appender_test"
-                repository = "https://github.com/42ity/log4cplus.git"
-                release = "1.1.2-FTY-master"
-                />
-        </use>
-    </use>
-
-    <class name = "dbhelpers" state = "stable" private = "1"> Helpers functions for database </class>
-
-    <class name = "total_power" private = "1" state = "stable"> Calculation of total power for one asset</class>
-=======
         repository = "https://github.com/42ity/fty-common-mlm.git" />
 
     <use project = "fty-asset-activator" libname = "libfty_asset_activator" header = "fty_asset_activator.h"
@@ -194,7 +118,6 @@
 
     <class name = "dbhelpers" state = "stable" private = "1">Helpers functions for database</class>
     <class name = "total_power" private = "1" state = "stable">Calculation of total power for one asset</class>
->>>>>>> 3687c2af
     <class name = "dns" private = "1" state = "stable">DNS and networking helper</class>
 
     <class name = "fty_asset_server" state = "stable" >Asset server, that takes care about distribution of asset information across the system</class>
