<project
    name = "fty-asset"
    description = "Agent managing information about assets"
    script = "zproject.gsl"
    email = "EatonIPCOpensource@eaton.com"
    url = "https://42ity.org/"
    license = "GPL-2.0+"
    repository = "https://github.com/42ity/fty-asset"
    abi = "1:0:0"
    >

    <target name = "debian" />
    <target name = "redhat" />
    <target name = "travis" />

    <include filename = "license.xml" />
    <version major = "1" minor = "0" patch = "0" />
    <use project = "malamute" />

    <use project = "magic" libname = "libmagic"
        repository = "https://github.com/42ity/libmagic"
        test = "magic_close"
        spec_name = "file-devel"
        >
    </use>

    <use project = "cxxtools" test="cxxtools::Utf8Codec::Utf8Codec" header = "cxxtools/allocator.h"
        repository = "https://github.com/42ity/cxxtools"
        release = "42ity"
        />

    <use project = "tntdb" test="tntdb::Date::gmtime"
        repository = "https://github.com/42ity/tntdb"
        release = "1.3"
        builddir = "tntdb"
        />

    <use project = "fty-proto" libname = "libfty_proto" header = "ftyproto.h"
        min_major = "1" min_minor = "0" min_patch = "0"
        repository = "https://github.com/42ity/fty-proto"
        test = "fty_proto_test">
        <use project = "malamute"/>
    </use>

    <class name = "asset_defs" private = "1" state = "stable">Some fancy definitions related to assets</class>
    <class name = "total_power" private = "1" state = "stable"> Calculation of total power for one asset</class>
    <class name = "dns" private = "1" state = "stable">DNS and networking helper</class>

<!--    <class name = "fty_asset_configurator" state="stable" private = "1"> Configure class </class>-->
    <class name = "defs" state="stable" private = "1"> Defines constants </class>
    <class name = "dbhelpers" state="stable" private = "1"> Helpers functions for database </class>
    <class name = "preproc" state = "stable" private = "1">Preprocessor setting for unused parameters </class>
    <class name = "dbpath" state = "stable" private = "1">Connection to database </class>

    <class name = "fty_asset_server" state = "stable" >Asset server, that takes care about distribution of asset information across the system</class>
    <class name = "fty_asset_autoupdate" state = "stable" >Asset server, that udates some of asset information on change like IP address in case of DHCP</class>
<<<<<<< HEAD

    <class name = "fty_asset_uptime" state = "stable">Sending asset information necessary for fty-kpi-power-uptime </class>
    <class name = "fty_asset_uptime_configurator" state = "stable">Configuration for kpi-uptime</class>
=======
    <class name = "fty_asset_inventory" state = "stable" >Inventory server: process inventory ASSET messages and update extended attributes</class>
>>>>>>> f395e36d
    


    <main name = "fty-asset" service = "1" >
        Agent managing assets
    </main>
    <main name = "fty-asset-cli" />

</project><|MERGE_RESOLUTION|>--- conflicted
+++ resolved
@@ -54,13 +54,13 @@
 
     <class name = "fty_asset_server" state = "stable" >Asset server, that takes care about distribution of asset information across the system</class>
     <class name = "fty_asset_autoupdate" state = "stable" >Asset server, that udates some of asset information on change like IP address in case of DHCP</class>
-<<<<<<< HEAD
+
 
     <class name = "fty_asset_uptime" state = "stable">Sending asset information necessary for fty-kpi-power-uptime </class>
     <class name = "fty_asset_uptime_configurator" state = "stable">Configuration for kpi-uptime</class>
-=======
+
     <class name = "fty_asset_inventory" state = "stable" >Inventory server: process inventory ASSET messages and update extended attributes</class>
->>>>>>> f395e36d
+
     
 
 
