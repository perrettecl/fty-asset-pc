--- conflicted
+++ resolved
@@ -671,11 +671,8 @@
         const char *value = (const char*) it;
         const char *keytag = (const char*)  zhash_cursor (ext_attributes);
         bool readonlyV = readonly;
-<<<<<<< HEAD
-        if(strcmp(keytag, "name") == 0 || strcmp(keytag, "description") == 0) {
-=======
-        if(strcmp(keytag, "name") == 0 || strcmp(keytag, "description") == 0 || strcmp(keytag, "ip.1") == 0)
->>>>>>> 4d544752
+
+        if(strcmp(keytag, "name") == 0 || strcmp(keytag, "description") == 0 || strcmp(keytag, "ip.1") == 0) {
             readonlyV = false;
         }
         if (strcmp(keytag, "uuid") == 0) {
