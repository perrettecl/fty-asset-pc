--- conflicted
+++ resolved
@@ -28,68 +28,6 @@
 #define UI_PROPERTIES_CLIENT_ID 5
 #define DUMMY_DEVICE_ID 1
 
-<<<<<<< HEAD
-=======
-/**
- * \brief Backward compatibility macro
- *
- * BIOS_ERROR_DB is long and contains BIOS which is temporal name and should be
- * replaced with something better, but to get stuff working in the meantime,
- * let's use compatibility macro.
- *
- */
-#define BIOS_ERROR_DB DB_ERR
-
-
-typedef struct _LIMITATIONS_STRUCT
-{
-    int max_active_power_devices;
-    int global_configurability;
-
-} LIMITATIONS_STRUCT;
-
-
-//! Possible error types
-enum errtypes {
-    //! First error should be UNKNOWN as it maps to zero and zero is weird
-    UNKNOWN_ERR,
-    DB_ERR,
-    BAD_INPUT,
-    INTERNAL_ERR,
-    LICENSING_ERR,
-};
-
-//! Constants for database errors
-enum db_err_nos {
-    //! First error should be UNKNOWN as it maps to zero and zero is weird
-    DB_ERROR_UNKNOWN,
-    DB_ERROR_INTERNAL,
-    // Probably should be removed at some point and replaced with bad_input_err
-    DB_ERROR_BADINPUT,
-    DB_ERROR_NOTFOUND,
-    DB_ERROR_NOTIMPLEMENTED,
-    DB_ERROR_DBCORRUPTED,
-    DB_ERROR_NOTHINGINSERTED,
-    DB_ERROR_DELETEFAIL,
-    DB_ERROR_CANTCONNECT,
-};
-
-//! Constants for bad input type of error
-enum bad_input_err {
-    //! First error should be UNKNOWN as it maps to zero and zero is weird
-    BAD_INPUT_UNKNOWN,
-    BAD_INPUT_WRONG_INPUT,
-    BAD_INPUT_OUT_OF_BOUNDS,
-};
-
-//! Constants for internal errors
-enum internal_err {
-    //! First error should be UNKNOWN as it maps to zero and zero is weird
-    INTERNAL_UNKNOWN,
-    INTERNAL_NOT_IMPLEMENTED
-};
-
->>>>>>> 4b3c569a
 //! Constants for licensing-related errors
 enum licensing_err {
     LICENSING_POWER_DEVICES_COUNT_REACHED,
